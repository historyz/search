// Copyright 2019 dfuse Platform Inc.
//
// Licensed under the Apache License, Version 2.0 (the "License");
// you may not use this file except in compliance with the License.
// You may obtain a copy of the License at
//
//      http://www.apache.org/licenses/LICENSE-2.0
//
// Unless required by applicable law or agreed to in writing, software
// distributed under the License is distributed on an "AS IS" BASIS,
// WITHOUT WARRANTIES OR CONDITIONS OF ANY KIND, either express or implied.
// See the License for the specific language governing permissions and
// limitations under the License.

package indexer

import (
	"context"
	"fmt"
	"strings"
	"sync"
	"time"

	"github.com/dfuse-io/bstream"
	"github.com/dfuse-io/bstream/blockstream"
	"github.com/dfuse-io/bstream/forkable"
	"github.com/dfuse-io/dstore"
	"github.com/dfuse-io/search"
	"github.com/dfuse-io/shutter"
	"go.uber.org/atomic"
	"go.uber.org/zap"
)

// we need to be able to launch it with Start and Stop Block
// we simply a start block

type Indexer struct {
	*shutter.Shutter

	httpListenAddr string
	grpcListenAddr string

	StartBlockNum uint64
	StopBlockNum  uint64
	shardSize     uint64

	pipeline *Pipeline
	source   bstream.Source

	indexesStore    dstore.Store
	blocksStore     dstore.Store
	blockstreamAddr string
	blockFilter     func(blk *bstream.Block) error
	blockMapper     search.BlockMapper

	dfuseHooksActionName string
	writePath            string
	Verbose              bool

	ready        bool
	shuttingDown *atomic.Bool

	// Head block time, solely used to report drift
	headBlockTimeLock sync.RWMutex
	headBlockTime     time.Time

	libBlockLock sync.RWMutex
	libBlock     *bstream.Block
}

func NewIndexer(
	indexesStore dstore.Store,
	blocksStore dstore.Store,
	blockstreamAddr string,
	blockFilter func(blk *bstream.Block) error,
	blockMapper search.BlockMapper,
	writePath string,
	shardSize uint64,
	httpListenAddr string,
	grpcListenAddr string,

) *Indexer {
	indexer := &Indexer{
		Shutter:         shutter.New(),
		shuttingDown:    atomic.NewBool(false),
		indexesStore:    indexesStore,
		blocksStore:     blocksStore,
		blockstreamAddr: blockstreamAddr,
		blockFilter:     blockFilter,
		blockMapper:     blockMapper,
		shardSize:       shardSize,
		writePath:       writePath,
		httpListenAddr:  httpListenAddr,
		grpcListenAddr:  grpcListenAddr,
	}

	return indexer
}

func (i *Indexer) setReady() {
	i.ready = true
}

func (i *Indexer) isReady() bool {
	return i.ready
}

func (i *Indexer) Bootstrap(startBlockNum uint64) error {
	zlog.Info("bootstrapping from start blocknum", zap.Uint64("indexer_startblocknum", startBlockNum))
	i.StartBlockNum = startBlockNum
	if i.StartBlockNum%i.shardSize != 0 && i.StartBlockNum != 1 {
		return fmt.Errorf("indexer only starts RIGHT BEFORE the index boundaries, did you specify an irreversible block_id with a round number? It says %d", i.StartBlockNum)
	}
	return i.pipeline.Bootstrap(i.StartBlockNum)
}

func (i *Indexer) BuildLivePipeline(targetStartBlockNum, fileSourceStartBlockNum uint64, previousIrreversibleID string, enableUpload bool, deleteAfterUpload bool) {
	zlog.Info("building live pipeline", zap.Uint64("target_start_block_num", targetStartBlockNum), zap.Uint64("file_source_start_block_num", fileSourceStartBlockNum))
	pipe := i.newPipeline(i.blockMapper, enableUpload, deleteAfterUpload)

	var filePreprocessor bstream.PreprocessFunc
	if i.blockFilter != nil {
		filePreprocessor = bstream.PreprocessFunc(func(blk *bstream.Block) (interface{}, error) {
			return nil, i.blockFilter(blk)
		})
	}

	sf := bstream.SourceFromRefFactory(func(startBlockRef bstream.BlockRef, h bstream.Handler) bstream.Source {
		pipe.SetCatchUpMode()

		var handler bstream.Handler
		var startBlockNum uint64

		jsOptions := []bstream.JoiningSourceOption{bstream.JoiningSourceLogger(zlog)}
		firstCall := startBlockRef.ID() == ""
		if firstCall {
			startBlockNum = fileSourceStartBlockNum
			handler = h
		} else {
			startBlockNum = startBlockRef.Num()
			handler = bstream.NewBlockIDGate(startBlockRef.ID(), bstream.GateExclusive, h, bstream.GateOptionWithLogger(zlog))
			jsOptions = append(jsOptions, bstream.JoiningSourceTargetBlockID(startBlockRef.ID()))
		}

		liveSourceFactory := bstream.SourceFactory(func(subHandler bstream.Handler) bstream.Source {
			source := blockstream.NewSource(
				context.Background(),
				i.blockstreamAddr,
				250,
				subHandler,
				blockstream.WithRequester("search-indexer"),
			)

			// We will enable parallel reprocessing of live blocks, disabled to fix RAM usage
			// source.SetParallelPreproc(pipe.mapper.PreprocessBlock, 8)

			return source
		})

		fileSourceFactory := bstream.SourceFactory(func(subHandler bstream.Handler) bstream.Source {
			fs := bstream.NewFileSource(
				i.blocksStore,
				startBlockNum,
				2, // always 2 download threads, ever
				filePreprocessor,
				subHandler,
			)
			return fs
		})

		protocolFirstBlock := bstream.GetProtocolFirstStreamableBlock
		if protocolFirstBlock > 0 {
			jsOptions = append(jsOptions, bstream.JoiningSourceTargetBlockNum(bstream.GetProtocolFirstStreamableBlock))
		}
<<<<<<< HEAD
=======
		jsOptions = append(jsOptions, bstream.JoiningSourceLiveTracker(200 /* TODO: make this customizatble... or using a ChainConfig where the number of blocks represents a certain duration or something */, bstream.HeadBlockRefGetter(i.blockstreamAddr)))
		js := bstream.NewJoiningSource(fileSourceFactory, liveSourceFactory, handler, jsOptions...)
>>>>>>> ee951c61

		return bstream.NewJoiningSource(fileSourceFactory, liveSourceFactory, handler, jsOptions...)
	})

	options := []forkable.Option{
		forkable.WithLogger(zlog),
		forkable.WithFilters(forkable.StepNew | forkable.StepIrreversible),
	}
	if previousIrreversibleID != "" {
		options = append(options, forkable.WithInclusiveLIB(bstream.NewBlockRef(previousIrreversibleID, fileSourceStartBlockNum)))
	}

	gate := forkable.NewIrreversibleBlockNumGate(targetStartBlockNum, bstream.GateInclusive, pipe, bstream.GateOptionWithLogger(zlog))

	forkableHandler := forkable.New(gate, options...)

	// note the indexer will listen for the source shutdown signal within the Launch() function
	// hence we do not need to propagate the shutdown signal originating from said source to the indexer. (i.e es.OnTerminating(....))
	es := bstream.NewEternalSource(sf, forkableHandler, bstream.EternalSourceWithLogger(zlog))

	i.source = es
	i.pipeline = pipe
}

func (i *Indexer) BuildBatchPipeline(targetStartBlockNum, fileSourceStartBlockNum uint64, previousIrreversibleID string, enableUpload bool, deleteAfterUpload bool) {
	pipe := i.newPipeline(i.blockMapper, enableUpload, deleteAfterUpload)

	gate := bstream.NewBlockNumGate(targetStartBlockNum, bstream.GateInclusive, pipe, bstream.GateOptionWithLogger(zlog))
	gate.MaxHoldOff = 0

	options := []forkable.Option{
		forkable.WithLogger(zlog),
		forkable.WithFilters(forkable.StepIrreversible),
	}

	if previousIrreversibleID != "" {
		options = append(options, forkable.WithInclusiveLIB(bstream.NewBlockRef(previousIrreversibleID, fileSourceStartBlockNum)))
	}

	forkableHandler := forkable.New(gate, options...)

	mapperPreproc := search.AsPreprocessBlock(pipe.mapper)
	filePreprocessor := bstream.PreprocessFunc(func(blk *bstream.Block) (interface{}, error) {
		if i.blockFilter != nil {
			err := i.blockFilter(blk)
			if err != nil {
				return nil, fmt.Errorf("block filter: %w", err)
			}
		}

		return mapperPreproc(blk)
	})

	fs := bstream.NewFileSource(
		i.blocksStore,
		fileSourceStartBlockNum,
		2,
		filePreprocessor,
		forkableHandler,
		bstream.FileSourceWithLogger(zlog),
	)

	// note the indexer will listen for the source shutdown signal within the Launch() function
	// hence we do not need to propagate the shutdown signal originating from said source to the indexer. (i.e fs.OnTerminating(....))
	i.source = fs
	i.pipeline = pipe
	pipe.SetCatchUpMode()
}

func (i *Indexer) Launch() {
	i.OnTerminating(func(e error) {
		zlog.Info("shutting down indexer's source") // TODO: triple check that we want to shutdown the source. PART OF A MERGE where intent is not clear.
		i.source.Shutdown(e)
		zlog.Info("shutting down indexer", zap.Error(e))
		i.cleanup()
	})

	i.serveHealthz()
	zlog.Info("launching pipeline")
	i.source.Run()

	if err := i.source.Err(); err != nil {
		if strings.HasSuffix(err.Error(), CompletedError.Error()) { // I'm so sorry, it is wrapped somewhere in bstream
			zlog.Info("Search Indexing completed successfully")
			i.Shutdown(nil)
			return
		}

		zlog.Error("search indexer source terminated with error", zap.Error(err))
	}

	i.Shutdown(i.source.Err())
	return
}

func (i *Indexer) cleanup() {
	zlog.Info("cleaning up indexer")
	i.shuttingDown.Store(true)

	zlog.Info("waiting on uploads")
	i.pipeline.WaitOnUploads()

	zlog.Sync()
	zlog.Info("indexer shutdown complete")
}<|MERGE_RESOLUTION|>--- conflicted
+++ resolved
@@ -172,11 +172,9 @@
 		if protocolFirstBlock > 0 {
 			jsOptions = append(jsOptions, bstream.JoiningSourceTargetBlockNum(bstream.GetProtocolFirstStreamableBlock))
 		}
-<<<<<<< HEAD
-=======
-		jsOptions = append(jsOptions, bstream.JoiningSourceLiveTracker(200 /* TODO: make this customizatble... or using a ChainConfig where the number of blocks represents a certain duration or something */, bstream.HeadBlockRefGetter(i.blockstreamAddr)))
-		js := bstream.NewJoiningSource(fileSourceFactory, liveSourceFactory, handler, jsOptions...)
->>>>>>> ee951c61
+
+		// TODO: make the hard-coded `200` customizatble... or using a ChainConfig where the number of blocks represents a certain duration or something
+		jsOptions = append(jsOptions, bstream.JoiningSourceLiveTracker(200, bstream.HeadBlockRefGetter(i.blockstreamAddr)))
 
 		return bstream.NewJoiningSource(fileSourceFactory, liveSourceFactory, handler, jsOptions...)
 	})
